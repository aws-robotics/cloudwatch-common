sudo: required
language: generic
compiler:
  - gcc
notifications:
  email:
    on_success: change
    on_failure: always
    recipients:
      - ros-contributions@amazon.com
      - travis-build@platform-notifications.robomaker.aws.a2z.com
env:
  global:
    - GITHUB_ACCOUNT=aws-robotics
<<<<<<< HEAD
  matrix:
    # define DOWNSTREAM_GITHUB_REPO=name-of-your-repo if you'd like to trigger downstream repos' travis builds
    - ROS_DISTRO=kinetic ROS_VERSION=1
    - ROS_DISTRO=lunar   ROS_VERSION=1
    - ROS_DISTRO=melodic ROS_VERSION=1
    - ROS_DISTRO=bouncy  ROS_VERSION=2
    - ROS_DISTRO=crystal ROS_VERSION=2
matrix:
  allow_failures:
    - env: ROS_DISTRO=lunar   ROS_VERSION=1
    - env: ROS_DISTRO=melodic ROS_VERSION=1
    - env: ROS_DISTRO=bouncy  ROS_VERSION=2
    - env: ROS_DISTRO=crystal ROS_VERSION=2
=======
    # uncomment PACKAGE_NAMES to build unit tests - REQUIRED if you'd like to run unit tests using colcon
    - PACKAGE_NAMES="cloudwatch_logs_common cloudwatch_metrics_common"
  matrix:
    - ROS_DISTRO=kinetic ROS_VERSION=1
    - ROS_DISTRO=melodic ROS_VERSION=1
    - ROS_DISTRO=dashing ROS_VERSION=2
matrix:
  allow_failures:
    - env: ROS_DISTRO=dashing ROS_VERSION=2
>>>>>>> 530462bf
install:
  - git clone https://github.com/aws-robotics/travis-scripts.git .ros_ci
script:
  - .ros_ci/ce_build.sh<|MERGE_RESOLUTION|>--- conflicted
+++ resolved
@@ -12,21 +12,6 @@
 env:
   global:
     - GITHUB_ACCOUNT=aws-robotics
-<<<<<<< HEAD
-  matrix:
-    # define DOWNSTREAM_GITHUB_REPO=name-of-your-repo if you'd like to trigger downstream repos' travis builds
-    - ROS_DISTRO=kinetic ROS_VERSION=1
-    - ROS_DISTRO=lunar   ROS_VERSION=1
-    - ROS_DISTRO=melodic ROS_VERSION=1
-    - ROS_DISTRO=bouncy  ROS_VERSION=2
-    - ROS_DISTRO=crystal ROS_VERSION=2
-matrix:
-  allow_failures:
-    - env: ROS_DISTRO=lunar   ROS_VERSION=1
-    - env: ROS_DISTRO=melodic ROS_VERSION=1
-    - env: ROS_DISTRO=bouncy  ROS_VERSION=2
-    - env: ROS_DISTRO=crystal ROS_VERSION=2
-=======
     # uncomment PACKAGE_NAMES to build unit tests - REQUIRED if you'd like to run unit tests using colcon
     - PACKAGE_NAMES="cloudwatch_logs_common cloudwatch_metrics_common"
   matrix:
@@ -36,7 +21,6 @@
 matrix:
   allow_failures:
     - env: ROS_DISTRO=dashing ROS_VERSION=2
->>>>>>> 530462bf
 install:
   - git clone https://github.com/aws-robotics/travis-scripts.git .ros_ci
 script:
